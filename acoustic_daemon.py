import sys
sys.path.append('lib') #tells python where to look for packages
from daemon import Daemon
import libacoustic as A
import time
import signal
import operator
import argparse
from http.server import SimpleHTTPRequestHandler
import socketserver
import json
import utils
import os,shutil
from flask_socketio import SocketIO, send, emit
import matplotlib
from matplotlib import pyplot as plt
import mpld3
from datetime import timedelta
import datetime
sys.path.append('../EASI-analysis/analysis') #add saver functions to path
import filesystem
import database
from uuid import getnode as get_mac
import logging
import collections
try:
    from os import scandir
except ImportError:
    from scandir import scandir

from flask_wtf import Form, validators
from wtforms import StringField, PasswordField
from flask import Flask, send_from_directory, request, Response, render_template, redirect, url_for
from flask_login import LoginManager, UserMixin, login_required, login_user

import eventlet
import re #regex library
import data

from slack import SlackPoster

eventlet.monkey_patch() #fuuuuuck

__all__ = ["AcousticDaemon"]
app = Flask(__name__)
app.config['DEBUG'] = False
app.config["SECRET_KEY"] = '\x94\xec:\xaf\xeb\xc7.\xd5\xe8J1\xbbX\xac\xa5\x92\xd3\xb0k9\x14\xc6\xe7c'
#app.config['HOST'] = "0.0.0.0"  #can change this to whatever

login_manager = LoginManager()
login_manager.init_app(app)
login_manager.login_view = "/login"
login_manager.session_protection = "strong"

socketio = SocketIO(app, binary=True)

class User(UserMixin):
    """Class to keep track of users and authenticate when accessing daemon"""
    def __init__(self, username, password):
        self.id = username
        self.password = password

    def check_password(self,field_pword):
        return field_pword == self.password

    @classmethod
    def get(cls,id):
        user_database = {
                "Lab": User("Lab", "batteriesarelikerocks")}
        return user_database.get(id)

class LoginForm(Form):
    username = StringField('Username')
    password = PasswordField('Password')

    def __init__(self, *args, **kwargs):
        Form.__init__(self, *args, **kwargs)
        self.user = None

    def validate(self):
        user = User.get(self.username.data)
        if user is None:
            return False

        if not user.check_password(self.password.data):
            return False

        self.user = user
        return True


class WatcherDaemon(Daemon):
    def __init__(self,
                 update_intervals={'easi_daemon': 0.5, 'db_daemon': 24.0*60.0}):
    
        Daemon.__init__(self, self.run, name="watcher_daemon")
        self.update_intervals = update_intervals
        self.alerts = []
        self.slack_poster = SlackPoster('Daemon Watcher')

    def run(self):
        while True:
            if os.path.exists('Daemon_PIDs'):
                for pid_file in os.listdir('Daemon_PIDs'):
                    name = '_'.join(pid_file.split('_')[1:])
                    if name in self.update_intervals:
                        modtime = os.path.getmtime(os.path.join('Daemon_PIDs', pid_file))
                        if time.time() - modtime > self.update_intervals[name] * 60.0:
                            self.alert(name)
                        else:
                            self.no_alert(name)
            else:
                pass  #can't find daemon pid folder. not sure when this would happen
            time.sleep(60)

    def alert(self, name):
        if name not in self.alerts:
            self.alerts.append(name)
            self.send_message(' '.join(('@channel', name, 'process is down!')))

    def no_alert(self, name):
        if name in self.alerts:
            self.alerts.remove(name)
            self.send_message(' '.join((name, 'process has resumed')))
            
    def send_message(self, message):
        self.slack_poster.send(message)
        
class AcousticDaemon(Daemon):
    def __init__(self,uiurl=5000,muxurl=9002,muxtype="cytec",pulserurl=9003, pulser="compact"):
        Daemon.__init__(self,self.run,name="easi_daemon")
        self.uiurl =  utils.parse_URL(uiurl)
        self.muxurl =  utils.parse_URL(muxurl)
        self.muxtype = muxtype
        self.pulserurl =  utils.parse_URL(pulserurl)
        self.acous = A.Acoustics(pulserurl=self.pulserurl,muxurl=self.muxurl,muxtype=muxtype)

    def run(self):
        while True:
            self.acous.beginRun()
            try:
                self.update_pid_time()
            except AttributeError:
                pass  # this happens if this class isn't inherited from Daemon
            
    def handler(self,fn): #need to reimplement this. right now it's stdin and stdout.
        try:
            fn()
        except:
            pass 

    def loadTools(self):
        pass


class UIDaemon(Daemon):
    """Responsible for hosting the web interface."""
    def __init__(self,port=5000,host=None):
        Daemon.__init__(self,self.run,name="ui_daemon")
        self.port = port
        self.host = host
        self.saver = filesystem.Saver()

    def run(self):
        @login_manager.user_loader
        def load_user(user_id):
            return User.get(user_id)

        @app.route('/')
        @login_required
        def root():
            return send_from_directory('static','index.html')

        @app.route('/login', methods=['GET', 'POST'])
        def login():
            form = LoginForm()
            if form.validate_on_submit():
                login_user(form.user, remember=False)
                return redirect('/')
            return render_template('login.html', form=form)


        @app.route('/table_load')
        @login_required
        def table_load():
            try:
                table = json.loads(open("table_state.json").read())
            except FileNotFoundError:
                #initialize new table
                table = {"loop_delay" : "0", "last_tid": "0", "data" : []}
            table["mac"] = str(get_mac())[-4:]
            return json.dumps(table)

        @app.route('/fonts/<path:filename>') #important for being able to load font files
        @login_required
        def custom_static(filename):
            return send_from_directory("fonts", filename)

        @app.route('/<month>/<day>/<year>/view')
        @login_required
        def view_table(month,day,year):
            return send_from_directory('static/tableviewer','index.html') #show logfile

        @app.route('/<month>/<day>/<year>/table_load')
        @login_required
        def log_load(month,day,year):
            startdate = year + '_' + month + '_' + day
            table = json.loads(open(os.path.join("../Data",startdate,"logfile.json")).read())
            ordered_table = collections.OrderedDict()
            ordered_table["data"] = collections.OrderedDict()
            for key in sorted(table["data"]):
                ordered_table["data"][key] = table["data"][key]
            return json.dumps(ordered_table)
            # return json.dumps(table) #get data for a given log

        @app.route('/table_save', methods=['GET', 'POST'])
        # @login_required
        def table_save():
            # if request.method == 'POST':
                out = {}
                try:
                    test = request.get_data().decode('utf-8')
                    open("table_state.json",'w').write(test)
                    out = json.loads(test)
                    out['status'] = 'success!'
                except Exception as E: 
                    out['status'] = str(E)
                return json.dumps(out)

        @app.route('/<month>/<day>/<year>/del_test', methods=['GET', 'POST'])
        @login_required
        def del_test(month,day,year):
            if request.method == 'POST':
                postdata = json.loads(request.get_data().decode('utf-8'))
                startdate = year + '_' + month + '_' + day
                path = os.path.join("../Data",startdate,"logfile.json")
                tests_run = json.load(open(path))['data']
                for key in tests_run:
                    entry = tests_run[key]
                    if key == postdata['rowid']:
                        if not os.path.exists("../Data/Trash"):
                            os.mkdir("../Data/Trash")
                        shutil.move(os.path.join("../Data",startdate,"TestID_" + entry['testid']),("../Data/Trash"))
                        self.saver.writeLog(entry,trash=True) #writes to the trash log
                        del tests_run[key]
                        json.dump({'data':tests_run}, open(path,'w'))
                        return "ok"

        @app.route('/<month>/<day>/<year>/viewfigs')
        @login_required
        def viewfigs(month,day,year):
            return send_from_directory('static/figviewer','index.html')

        @app.route('/<month>/<day>/<year>/<testid>/makefigs')
        @login_required
        def makefig(month,day,year,testid):
            start_date = year + '_' + month + '_' + day
            files = os.listdir(os.path.join('../Data',start_date,testid))
            files.remove('current.json')
            files = sorted(files)

            index = int(request.args.get('index', ''))
            data = json.load(open(os.path.join('../Data',start_date,testid,files[index])))
            xs = [x*0.008 for x in range(len(data['amp']))]
            fig = plt.figure()
            plt.plot(xs,data['amp'])
            plt.ylabel('Amplitude')
            plt.xlabel('Time of Flight (us)')
            plt.title(files[index].rstrip('.json'))
            wave = mpld3.fig_to_dict(fig)
            out = {}
            out['fig1'] = wave
            out['lenfigs'] = [str(index), str(len(files)-1)]
            plt.close(fig)

            #adding in waterfall plots.
            return json.dumps(out)

        @app.route('/<month>/<day>/<year>/<testid>/makewaterfall')
        @login_required
        def makewaterfall(month,day,year,testid):
            start_date = year + '_' + month + '_' + day
            l = filesystem.Loader()
            l.path = "../Data"
            waveset = l.load_waveset(testid,start_date,load_all=False)
            fig = plt.figure()
            waveset.plot_waterfall()
            waterfall = mpld3.fig_to_dict(fig)
            # plt.show(fig)
            out = {}
            out['fig02'] = waterfall
            # out['fig02'] = "False"]
            plt.close(fig)

            #adding in waterfall plots.
            return json.dumps(out)

        @socketio.on('test')
        def handle_test(data):
            socketio.emit('update', data) #tell the JS to update.

        @socketio.on('highlight')
        def active_row(rowid):
            socketio.emit('active', rowid)
                        
        while True:
            socketio.run(app,host="0.0.0.0",port=6054)  
       	#socketio.run(app,port=self.port)  
	
    def loadTools(self):
        pass

#class DBDaemon(Daemon):
class DBDaemon():
    def __init__(self,every_n_min=None):
        #Daemon.__init__(self,self.run,name="db_daemon")
        self.loader = filesystem.Loader()
        self.datapath = "../Data"
        self.loader.path = self.datapath
        self.n_min = every_n_min
        self.db = database.DB(host="25.18.5.52",port=5434,user="postgres")

        signal.signal(signal.SIGINT,  self.cleanobs)
        signal.signal(signal.SIGQUIT, self.cleanobs)
        signal.signal(signal.SIGTERM, self.cleanobs)

        self.wave_regex = re.compile("T[0-9]+p[0-9]+\.json")


    def modified_since(self,cutoff,path):
        """Takes a filepath, and recursively checks all folders/files for modifications.
        Warning: 2+ folders up won't detect a change in a file, only if it's created."""
        files = set([])
        for f in scandir(path):
            mtime = f.stat().st_mtime
            if mtime > cutoff:
                if f.is_dir():
                    for i in self.modified_since(cutoff,f.path):
                        files.add(i)
                else:
                    # print("YES! {} ".format(mtime))
                    files.add(f.path)
            else:
                pass
        return files

    def check_all_dates(self,n_min):
        """Checks all the startdate folders contained in the Data folder. Returns a list of
        all the modified filepaths contained in the data path."""
        cutoff = time.time() - (n_min*60) #defaults to push files at same interval
        all_mod_files = []
        folders = os.listdir(self.datapath)
        folders.remove('Trash')
        for date_folder in folders:
            self.push_tests(os.path.join(self.datapath,date_folder,"logfile.json")) #make sure all the tests are in the 
            mod_files = self.modified_since(cutoff,os.path.join(self.datapath,date_folder))
            all_mod_files.extend(mod_files) #changed from append
        return all_mod_files


    def push_files(self,n_min):
        """Takes a list of modified files and loads them into corresponding Test and Wave objects.
        Test objects are returned when a logfile is modified, Waveset objects are returned when a 
        wave json file is added."""
        all_wavesets = {} #wavesets indexed by test ID
        all_tests = {}
        res = {}
        db = database.DB(host="25.18.5.52",port=5434,user="postgres")
        mod_files = self.check_all_dates(n_min)
        for mod_file in mod_files:
            file_names = mod_file.split("/")
            if file_names[-1] == "logfile.json":
                self.push_tests(mod_file)
            elif self.wave_regex.fullmatch(file_names[-1]) != None:
                #load wave from mod_file
                ###get the foldername of TestID_testid and cut off first part
                wave_test_id = file_names[-2][7:]
                # if self.check_test(mod_file,wave_test_id,"Fuji") == True:
                new_wave = self.loader.load_single_wave(mod_file,wave_test_id)
                ws = data.Waveset(wave_test_id,waves=[new_wave])
                self.db.insert_waveset(ws,prevent_duplicates=False)
                # else:
                #     pass
            else:
                pass
        db.conn.close()
        del db

    def push_tests(self,logfile):
         #update tests from mod_file
        try:
            old_table = json.loads(open(logfile).read())
        except ValueError: #maybe caught while being edited? try again
            time.sleep(0.2) #if it fails this time, let if fail
            old_table = json.loads(open(logfile).read())
        new_table = self.loader.convert_names(old_table['data'])
        for entry in new_table:
            row = new_table[entry]
            new_test = data.Test(tabledata=row)
            # all_tests[row["test_id"]] = new_test
            self.db.insert_test(new_test)


    # def check_test(self,wave_file_path, test_id, project_name):
    #     """Checks to see if a test is in a given project before pushing. actually,
    #     would be cool to modify this to take a boolean function for checking whatever is needed"""
    #     logfile_path = os.path.split(wave_file_path)[0] + "/logfile.json"
    #     table = json.loads(open(logfile_path).read())
    #     if table[testid]['project'] == project_name:
    #         return True
    #     else:
    #         return False




    def write_last_check(self):
        """Keeps a running list of when the last time the db daemon updated"""
        # if os.path.exists("DB_push_status.txt") == False:
        with open("DB_push_status.txt", "a") as db_file:
            db_file.write(("Last Check Timestamp: %s\r\n") % (str(time.time())))
        return str(time.time())


    def cleanobs(self,*args):
        """Push all data since last observation before shutting down"""
        self.push_last()
        print("Attempting to push all data since last DB update")
        return

    def push_last(self):
        try:
            lines = [line.rstrip('\n') for line in open('DB_push_status.txt')]
        except FileNotFoundError:
            open('DB_push_status.txt',"w").write("0\n")
            lines = [line.rstrip('\n') for line in open('DB_push_status.txt')]
        tstamp = lines[-1].split("Last Check Timestamp: ")[-1] #extract timestamp from record
        timediff = (time.time() - float(tstamp))/60 #find time since last push and convert to min
        self.push_files(timediff+5) #5 min of buffer
        from_t = datetime.datetime.fromtimestamp(float(tstamp))
        to_t = datetime.datetime.fromtimestamp(time.time())
        self.write_last_check() #update the thing we just read
        print("Pushed all files since {} at {}".format(from_t,to_t))

    def run(self):
        while True:
            time.sleep(self.n_min*60)
<<<<<<< HEAD
            self.push_last()
=======
            # print(self.check_all_dates())
            # print(self.push_files(self.n_min))
            self.push_files(self.n_min)
            self.write_last_check()
            try:
                self.update_pid_time()
            except AttributeError:
                pass #this happens if this class isn't inherited from Daemon
                
>>>>>>> 1f7105d9
        #stuff to do.

    def handler(self,fn): #need to reimplement this. right now it's stdin and stdout.
        try:
            fn()
        except:
            pass 

    def loadTools(self):
        pass



if __name__=="__main__":
<<<<<<< HEAD
#Timestamp of 12/5 1480924800.0
    #dbd = DBDaemon(.1)
    #dbd.run()
    #sys.exit()
=======

    #dbd = DBDaemon(.1)
    #dbd.run()
    #sys.exit

>>>>>>> 1f7105d9

    pulserurl = 9003
    muxurl = 9002
    host = "0.0.0.0"
    port = 6054
    for i in sys.argv:
        if i.find("=") > 0: 
            print(i)
            exec(i)
            
    d = UIDaemon(port,host)
    d.start()
    time.sleep(1)

<<<<<<< HEAD
=======
    wd = WatcherDaemon()
    wd.start()
    time.sleep(1)
    
    # dbd = DBDaemon(.1)
    # dbd.start()

>>>>>>> 1f7105d9
    ad = AcousticDaemon(uiurl=port,muxurl=muxurl,muxtype="cytec",pulserurl=pulserurl)
    ad.start()<|MERGE_RESOLUTION|>--- conflicted
+++ resolved
@@ -445,19 +445,7 @@
     def run(self):
         while True:
             time.sleep(self.n_min*60)
-<<<<<<< HEAD
             self.push_last()
-=======
-            # print(self.check_all_dates())
-            # print(self.push_files(self.n_min))
-            self.push_files(self.n_min)
-            self.write_last_check()
-            try:
-                self.update_pid_time()
-            except AttributeError:
-                pass #this happens if this class isn't inherited from Daemon
-                
->>>>>>> 1f7105d9
         #stuff to do.
 
     def handler(self,fn): #need to reimplement this. right now it's stdin and stdout.
@@ -472,18 +460,10 @@
 
 
 if __name__=="__main__":
-<<<<<<< HEAD
 #Timestamp of 12/5 1480924800.0
     #dbd = DBDaemon(.1)
     #dbd.run()
     #sys.exit()
-=======
-
-    #dbd = DBDaemon(.1)
-    #dbd.run()
-    #sys.exit
-
->>>>>>> 1f7105d9
 
     pulserurl = 9003
     muxurl = 9002
@@ -498,8 +478,6 @@
     d.start()
     time.sleep(1)
 
-<<<<<<< HEAD
-=======
     wd = WatcherDaemon()
     wd.start()
     time.sleep(1)
@@ -507,6 +485,5 @@
     # dbd = DBDaemon(.1)
     # dbd.start()
 
->>>>>>> 1f7105d9
     ad = AcousticDaemon(uiurl=port,muxurl=muxurl,muxtype="cytec",pulserurl=pulserurl)
     ad.start()