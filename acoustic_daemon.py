--- conflicted
+++ resolved
@@ -237,10 +237,7 @@
 class DBDaemon(Daemon):
     def __init__(self,every_n_min=None):
         Daemon.__init__(self,self.run,name="db_daemon")
-<<<<<<< HEAD
-=======
         self.loader = filesystem.Loader()
->>>>>>> 27dce605
         self.datapath = "../Data"
         self.loader.path = self.datapath
         self.n_min = every_n_min
