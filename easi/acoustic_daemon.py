import sys
sys.path.append('lib') #tells python where to look for packages
from daemon import Daemon
import libacoustic as A
import time
import argparse
from http.server import SimpleHTTPRequestHandler
import socketserver
import json
import utils
import os
from flask_socketio import SocketIO, send, emit

from flask import Flask, send_from_directory, request

__all__ = ["AcousticDaemon"]
app = Flask(__name__)
app.config['DEBUG'] = False
#app.config['HOST'] = "0.0.0.0"  #can change this to whatever
socketio = SocketIO(app, binary=True)


class AcousticDaemon(Daemon):
    def __init__(self,uiurl=5000,muxurl=9002,muxtype="cytec",pulserurl=9003, pulser="compact"):
        Daemon.__init__(self,self.run,name="easi_daemon")
        self.uiurl =  utils.parse_URL(uiurl)
        self.muxurl =  utils.parse_URL(muxurl)
        self.muxtype = muxtype
        self.pulserurl =  utils.parse_URL(pulserurl)
        self.acous = A.Acoustics(pulserurl=self.pulserurl,muxurl=self.muxurl,muxtype=muxtype)

    def run(self):
        while True:
            self.acous.beginRun()

    def handler(self,fn): #need to reimplement this. right now it's stdin and stdout.
        try:
            fn()
        except:
            pass 

    def loadTools(self):
        pass


class UIDaemon(Daemon):
    """Responsible for hosting the web interface."""
    def __init__(self,port=5000,host=None):
        Daemon.__init__(self,self.run,name="ui_daemon")
        self.port = port
        self.host = host

    def run(self):
        @app.route('/')
        def root():
            return send_from_directory('static','index.html')

        @app.route('/table_load')
        def table_load():
            return open("table_state.json").read()

        @app.route('/fonts/<path:filename>') #important for being able to load font files
        def custom_static(filename):
            return send_from_directory("fonts", filename)

        @app.route('/<startdate>/view')
        def view_table(startdate):
            return send_from_directory('static/tableviewer','index.html') #show logfile

        @app.route('/<startdate>/table_load')
        def log_load(startdate):
            return open(os.path.join("Data",startdate,"logfile.json")).read() #get data for a given log

        @app.route('/table_save', methods=['GET', 'POST'])
        def table_save():
            # if request.method == 'POST':
                out = {}
                try:
                    test = request.get_data().decode('utf-8')
                    open("table_state.json",'w').write(test)
                    # open("table_state_%i.json" % int(time.time()),'w').write(test)
                    out = json.loads(test)
                    out['status'] = 'success!'
                except Exception as E: 
                    out['status'] = str(E)
                return json.dumps(out)

        @app.route('/fsweep')
<<<<<<< HEAD
        def freq_sweep():
            return send_from_directory('static/fsweep','index.html')
=======
        def sweep_fs():
            return send_from_directory('static','sweepdex.html')
>>>>>>> 46e41e38


        @socketio.on('test')
        def handle_test(data):
            socketio.emit('update', data) #tell the JS to update.

        @socketio.on('highlight')
        def active_row(rowid):
            socketio.emit('active', rowid)
                        
        while True:
            # socketio.run(app,host="0.0.0.0",port=5000)  
            socketio.run(app,host="0.0.0.0",port=5000)  

    def loadTools(self):
        pass


if __name__=="__main__":
    pulserurl = 9003
    muxurl = 9000
    host = "0.0.0.0"
    port = 5000
    for i in sys.argv:
        if i.find("=") > 0: 
            print(i)
            exec(i)
            
    d = UIDaemon(port,host)
    d.start()
    time.sleep(1)
<<<<<<< HEAD
    ad = AcousticDaemon(uiurl=port,muxurl=muxurl,muxtype=None,pulserurl=pulserurl)
=======
    ad = AcousticDaemon(uiurl=port,muxurl=None,muxtype="old",pulserurl=pulserurl)
>>>>>>> 46e41e38
    ad.start()<|MERGE_RESOLUTION|>--- conflicted
+++ resolved
@@ -86,14 +86,8 @@
                 return json.dumps(out)
 
         @app.route('/fsweep')
-<<<<<<< HEAD
-        def freq_sweep():
-            return send_from_directory('static/fsweep','index.html')
-=======
         def sweep_fs():
             return send_from_directory('static','sweepdex.html')
->>>>>>> 46e41e38
-
 
         @socketio.on('test')
         def handle_test(data):
@@ -124,9 +118,5 @@
     d = UIDaemon(port,host)
     d.start()
     time.sleep(1)
-<<<<<<< HEAD
-    ad = AcousticDaemon(uiurl=port,muxurl=muxurl,muxtype=None,pulserurl=pulserurl)
-=======
     ad = AcousticDaemon(uiurl=port,muxurl=None,muxtype="old",pulserurl=pulserurl)
->>>>>>> 46e41e38
     ad.start()