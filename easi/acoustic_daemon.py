--- conflicted
+++ resolved
@@ -14,27 +14,17 @@
 __all__ = ["AcousticDaemon"]
 app = Flask(__name__)
 
-pulseurl = 9003
-muxurl = 9002
-host = None
-port = 5000
-for i in sys.argv:
-    if i.find("=") > 0: 
-        print(i)
-        exec(i)
-
 
 class AcousticDaemon(Daemon):
-    def __init__(self):
+    def __init__(self,port=5000,muxurl=9002,pulserurl=9003):
         Daemon.__init__(self,self.run,name="easi_daemon")
+        self.port = port
+        self.muxurl = muxurl
+        self.pulserurl = pulserurl
 
     def run(self):
         while True:
-<<<<<<< HEAD
-            a = A.Acoustics(json_url= "http://localhost:5000/table_load",pulserurl="9003")
-=======
-            a = A.Acoustics(json_url= "http://%s:%i/table_load" %("localhost",port),pulserurl=pulseurl,muxurl=muxurl)
->>>>>>> 1ae7633a
+            a = A.Acoustics(json_url= "http://%s:%i/table_load" %("localhost",self.port),pulserurl=self.pulserurl,muxurl=self.muxurl)
             a.beginRun()
 
     def handler(self,fn): #need to reimplement this. right now it's stdin and stdout.
@@ -73,8 +63,10 @@
 
 class UIDaemon(Daemon):
     """Hosts an editable table at http://localhost:5000"""
-    def __init__(self):
+    def __init__(self,port=5000,host=None):
         Daemon.__init__(self,self.run,name="ui_daemon")
+        self.port = port
+        self.host = host
 
     def run(self):
         @app.route('/')
@@ -112,8 +104,16 @@
 
 
 if __name__=="__main__":
+    pulserurl = 9003
+    muxurl = 9002
+    host = None
+    port = 5000
+    for i in sys.argv:
+        if i.find("=") > 0: 
+            print(i)
+            exec(i)
     d = UIDaemon()
     d.start()
 
-    # ad = AcousticDaemon()
+    # ad = AcousticDaemon(port,muxurl,pulserurl)
     # ad.start()