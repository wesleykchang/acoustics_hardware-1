import sys
sys.path.append('lib') #tells python where to look for packages
from daemon import Daemon
import libacoustic as A
import time
import argparse
from http.server import SimpleHTTPRequestHandler
import socketserver
import json
import utils
import os
from flask_socketio import SocketIO, send, emit

from flask import Flask, send_from_directory, request

__all__ = ["AcousticDaemon"]
app = Flask(__name__)
app.config['DEBUG'] = False
app.config['SERVER_NAME'] = "localhost:5000"  #can change this to whatever
socketio = SocketIO(app, binary=True)


class AcousticDaemon(Daemon):
    def __init__(self,uiurl=5000,muxurl=9002,muxtype="cytec",pulserurl=9003):
        Daemon.__init__(self,self.run,name="easi_daemon")
        self.uiurl =  utils.parse_URL(uiurl)
        self.muxurl =  utils.parse_URL(muxurl)
        self.muxtype = muxtype
        self.pulserurl =  utils.parse_URL(pulserurl)
<<<<<<< HEAD
        self.acous = A.Acoustics(json_url= self.uiurl,pulserurl=self.pulserurl,muxurl=self.muxurl,muxtype="cytec")
        
=======
        self.acous = A.Acoustics(json_url= self.uiurl,pulserurl=self.pulserurl,muxurl=self.muxurl,muxtype=muxtype)

>>>>>>> 98dd1b91
    def run(self):
        while True:
            self.acous.beginRun()

    def handler(self,fn): #need to reimplement this. right now it's stdin and stdout.
        try:
            fn()
        except:
            pass 

    def loadTools(self):
        pass


class UIDaemon(Daemon):
    """Responsible for hosting the web interface."""
    def __init__(self,port=5000,host=None):
        Daemon.__init__(self,self.run,name="ui_daemon")
        self.port = port
        self.host = host

    def run(self):
        @app.route('/')
        def root():
            return send_from_directory('static','index.html')

        @app.route('/table_load')
        def table_load():
            return open("table_state.json").read()

        @app.route('/fonts/<path:filename>') #important for being able to load font files
        def custom_static(filename):
            return send_from_directory("fonts", filename)

        @app.route('/<startdate>/view')
        def view_table(startdate):
            return send_from_directory('static/tableviewer','index.html') #show logfile

        @app.route('/<startdate>/table_load')
        def log_load(startdate):
            return open(os.path.join("Data",startdate,"logfile.json")).read() #get data for a given log

        @app.route('/table_save', methods=['GET', 'POST'])
        def table_save():
            # if request.method == 'POST':
                out = {}
                try:
                    test = request.get_data().decode('utf-8')
                    open("table_state.json",'w').write(test)
                    # open("table_state_%i.json" % int(time.time()),'w').write(test)
                    out = json.loads(test)
                    out['status'] = 'success!'
                except Exception as E: 
                    out['status'] = str(E)
                return json.dumps(out)

        @socketio.on('test')
        def handle_test(data):
            socketio.emit('update', data) #tell the JS to update.
                        
        while True:
            socketio.run(app)  

    def loadTools(self):
        pass


if __name__=="__main__":
    pulserurl = 9001
    muxurl = 9000
    host = "0.0.0.0"
    port = 5000
    for i in sys.argv:
        if i.find("=") > 0: 
            print(i)
            exec(i)
            
    d = UIDaemon(port,host)
    d.start()
    time.sleep(1)
    ad = AcousticDaemon(uiurl=port,muxurl=muxurl,muxtype="old",pulserurl=pulserurl)
    ad.start()<|MERGE_RESOLUTION|>--- conflicted
+++ resolved
@@ -27,13 +27,8 @@
         self.muxurl =  utils.parse_URL(muxurl)
         self.muxtype = muxtype
         self.pulserurl =  utils.parse_URL(pulserurl)
-<<<<<<< HEAD
-        self.acous = A.Acoustics(json_url= self.uiurl,pulserurl=self.pulserurl,muxurl=self.muxurl,muxtype="cytec")
-        
-=======
-        self.acous = A.Acoustics(json_url= self.uiurl,pulserurl=self.pulserurl,muxurl=self.muxurl,muxtype=muxtype)
+        self.acous = A.Acoustics(pulserurl=self.pulserurl,muxurl=self.muxurl,muxtype=muxtype)
 
->>>>>>> 98dd1b91
     def run(self):
         while True:
             self.acous.beginRun()
