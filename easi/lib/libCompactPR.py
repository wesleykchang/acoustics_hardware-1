##Author: 
##Date Started: 
##Notes: 

from urllib.request import urlopen as uo
from time import sleep
import pickle
import bisect

import redpitaya as rp

class CP():
    def __init__(self,site,rp_url=None,rp_port=5000):
        self.site = site
        self.lut = pickle.load(open('CP_LUT','rb'))
        if rp_url is None:
            self.rp = None
        else:
            self.rp = rp.RedPitaya(rp_url,port=rp_port)

    def write(self,s):
        out = uo(self.site+"/writecf/%s"%s).read()
        sleep(.05)
        return out

    def read(self):
        return uo(self.site+"/read/").read().decode('utf-8').split("\r")[-2]

    def getLast(self,ts=300):
        global last
        ticks = 0
        while ticks < ts: 
            ticks +=1
            sleep(.05)
        last = self.aread(split="OK")
        return last

    def convertFreq(self, freq):
        """Takes a frequency(in MHz) and converts it to a CP setting"""
        pw = int(1/(float(freq)*1e-3))
        # print(pw)
        if pw <= 484:
            wide = "X0"
            val = self.returnNearest(list(sorted(self.lut.values())),pw)
            CPval = "W%i" % val
        else:
            wide = "X1"
            keys = (list(self.lut.keys())) #keys are ordered in incremental fashion val = self.returnNearest(keys,pw)
            CPval = "W%i" % lut[val]
        return [CPval,wide]

    def convertFilt(self,filtmode):
        """Takes a filtermode with the 1st digit as the hp filter and the 2nd digit as the lp filter"""
        hpf = "H0"
        lpf = "L0"
        settings = list(filtmode)
        if len(settings) == 2:
            hpf = "H%i" % int(settings[0])
            lpf = "L%i" % int(settings[1])
        return [hpf,lpf]

    def returnNearest(self,l,pw):
        """Takes an int and a list of ints, and finds the closest list value to the int"""
        ind = (bisect.bisect_left(l, pw))
        if pw >= 2285:
            val = 2285
            print ("Frequency is lower than lowest possible. setting frequency to .437 MHz")
        else:
            val = (min([l[ind],l[ind-1]], key=lambda k: abs(k-pw)))       
        return val


    def commander(self,row):
        """Takes a row of settings and sets params on CompactPulser"""

        #anne's note to self: add some defaults
        [pwidth,widemode] = self.convertFreq(row["freq(mhz)"])
        [hpf, lpf] = self.convertFilt(row["filtermode"])
        settings = {"tr" : "M1", "pe" : "M0"}

        self.write(settings[row['mode(tr/pe)']])
        self.write(hpf)
        self.write(lpf)
<<<<<<< HEAD
        self.write("G%i" % (int(row["gain(db)"])*10)) #gain is measured in 10th of dB 34.9 dB =349
=======
        self.write("G%i" % int(row["gain(db)"])*10) #gain is measured in 10th of dB 34.9 dB =349
>>>>>>> 746ccac5
        self.write(widemode)
        self.write(pwidth) #wide pulse mode will need a LUT

        ##for now we don't care about Voltage or PRF
        # self.write("V%i" % int(row['voltage'])) 
        # self.write("P%i" % int(row['prf'])) #pulse repitition freq

        data = self.pitaya(row["delay(us)"],row["time(us)"])
        return data

    def pitaya(self,delay,time):
        """Get waveform from red pitaya"""
        if self.rp is None:
            return {} #should this raise an exception?
        else:
            data = self.rp.get_waveform(channel=1,delay=delay,time=time)
            #data = self.rp.get_waveform(channel=1,delay=delay,time=time,wait_for_trigger=False)
        return data

if __name__ == "__main__":

<<<<<<< HEAD
    test = CP("http://localhost:9003")
    # test.write("P30")
    test.write("V?")
    print (test.read())

    test.write("P?")
    print (test.read())

    # test.write("D5")
    test.write("D?")
    print (test.read())

    # test.write("G500")
    test.write("G?")
    print (test.read())

    test.write("M?")
    print (test.read())

    test.write("W?")
    print (test.read())

    for k in [0,1,2,3,4]:
        test.write("L"+str(k))
        test.write("l%s?"%k)
        print (test.read())

    test.write("hd?")
    print (test.read())




    # #Write a few settings
    # #Damping
    # print "Adjusting some settings"
    # c.write("D5")
    # #Voltage
    # c.write("V100")
    # #Transducer mode - 1 = TR, 2 = PE
    # c.write("M0")
    # #Gain GXYZ = XY.Z dB
    # c.write("G080")
    # c.write("H0")
    # c.write("L7")
    # c.write("P10")
    # c.write("Q500")
    # c.write("W200")



    # #Show All Settings
    # print "Showing settings:"
    # for i in l: 
    #     c.write("%s?"%i)
    #     print c.read()
=======
    cp = CP("http://localhost:9003",rp_url="169.254.134.177")
    data = cp.commander({"freq(mhz)":2.25,"filtermode":"33","mode(tr/pe)":"tr","gain(db)":100,"delay(us)":0,"time(us)":0})
    print(data)

    #open("/home/lab/poop","w").write(str(data))
>>>>>>> 746ccac5
<|MERGE_RESOLUTION|>--- conflicted
+++ resolved
@@ -81,11 +81,7 @@
         self.write(settings[row['mode(tr/pe)']])
         self.write(hpf)
         self.write(lpf)
-<<<<<<< HEAD
         self.write("G%i" % (int(row["gain(db)"])*10)) #gain is measured in 10th of dB 34.9 dB =349
-=======
-        self.write("G%i" % int(row["gain(db)"])*10) #gain is measured in 10th of dB 34.9 dB =349
->>>>>>> 746ccac5
         self.write(widemode)
         self.write(pwidth) #wide pulse mode will need a LUT
 
@@ -107,67 +103,6 @@
 
 if __name__ == "__main__":
 
-<<<<<<< HEAD
-    test = CP("http://localhost:9003")
-    # test.write("P30")
-    test.write("V?")
-    print (test.read())
-
-    test.write("P?")
-    print (test.read())
-
-    # test.write("D5")
-    test.write("D?")
-    print (test.read())
-
-    # test.write("G500")
-    test.write("G?")
-    print (test.read())
-
-    test.write("M?")
-    print (test.read())
-
-    test.write("W?")
-    print (test.read())
-
-    for k in [0,1,2,3,4]:
-        test.write("L"+str(k))
-        test.write("l%s?"%k)
-        print (test.read())
-
-    test.write("hd?")
-    print (test.read())
-
-
-
-
-    # #Write a few settings
-    # #Damping
-    # print "Adjusting some settings"
-    # c.write("D5")
-    # #Voltage
-    # c.write("V100")
-    # #Transducer mode - 1 = TR, 2 = PE
-    # c.write("M0")
-    # #Gain GXYZ = XY.Z dB
-    # c.write("G080")
-    # c.write("H0")
-    # c.write("L7")
-    # c.write("P10")
-    # c.write("Q500")
-    # c.write("W200")
-
-
-
-    # #Show All Settings
-    # print "Showing settings:"
-    # for i in l: 
-    #     c.write("%s?"%i)
-    #     print c.read()
-=======
     cp = CP("http://localhost:9003",rp_url="169.254.134.177")
     data = cp.commander({"freq(mhz)":2.25,"filtermode":"33","mode(tr/pe)":"tr","gain(db)":100,"delay(us)":0,"time(us)":0})
-    print(data)
-
-    #open("/home/lab/poop","w").write(str(data))
->>>>>>> 746ccac5
+    print(data)