###################################################
###################################################
##      import this library, not libepoch or     ##
##      whatever else                            ##
###################################################
###################################################

#normal libs
from urllib.request import urlopen as uo
import json
import libEpoch
import os
import datetime
import time
#in this package
import libEpoch
import oldmux as omux
import cytec
from pprint import pprint
from http.server import SimpleHTTPRequestHandler
import socketserver

def debug(s):
    print("[libacoustic] "+s)

#URLs: Table URL is here: http://feasible.io:8180
#JSON is output here: http://feasible.pithy.io:4011/table_load


class Acoustics():
    def __init__(self,muxurl=None,muxtype=None,json_url=None,pulser="epoch",pulserurl=None):
        self.path = os.getcwd()
        self.json_url = json_url
        #can be fixed by checking if folder exists, and appending a number to the end

         if muxurl is not None and muxtype is not None:
             if muxtype.lower()=="cytec":
                 self.mux = cytec.Mux(self.cleanURL(muxurl),fake=fake)
             elif ["old","oldmux"].count(muxtype.lower())>0:
                 self.mux = omux.Mux(self.cleanURL(muxurl),fake=fake)
         else:
             self.mux = None
         if pulserurl:
             self.pulserurl = self.cleanURL(pulserurl)
         if muxurl is None:
             print("------------------------------------------------")
             print("WARNING: No mux given. Ignoring channel numbers.")
             print("------------------------------------------------")
            
        if pulser.lower()=="epoch":
            self.pulser="epoch"
            print("connecting to Epoch...")
            self.p = libEpoch.Epoch(pulserurl)
            print("... done!")

         # if muxurl is None:
         #    print("------------------------------------------------")
         #    print("WARNING: No mux given. Ignoring channel numbers.")
         #    print("------------------------------------------------")

    def getJSON(self):
        """Reads in a json from json_file. JSON contains
        parameter settings and experiment details"""
        json_file = uo(self.json_url)
        json_file_str = json_file.readall().decode('utf-8')
        settings = json.loads(json_file_str)

        #convert the start date to string with MM_DD to be used for filename
        for row in settings['data']:
            row['date_fname'] = (row['startdate'])[0:11].replace(" ", "_")


        #temporary until startdates are generated & sent by js file.
        return settings
            
    def cleanURL(self,url):
        if url[-1]=="/":
            return url[:-1]
        else:
            return url

    def mark_time(self):
        mark = time.time() - self.start_time
        print(mark)
        return mark
    
    def getSingleData(self,row):
        """Processes a single row/test from the table. each row is a dictionary. Forwards command to
        Epoch and stores a json waveform in a folder that corresponds to the row."""

        #misc path generation
        row_name = "TestID_" + row['testid']
<<<<<<< HEAD
        # try:
        #     os.mkdir(os.path.join(self.folder_name, row_name))
        # except FileExistsError:
        #     pass

        fname = os.path.join(self.path,"Data",row['start_date'],row_name,str(time.time()).replace(".","_") + ".json")
        fname_current = os.path.join(self.path,"Data",row['start_date'],row_name,"current.json")
        
         if self.mux is not None:
             if row['channel2']!="":
                 self.mux.switch(row['channel'],row['channel2'])
             else:
                 self.mux.switch(row['channel'])
=======
        fname = os.path.join(self.path,"Data",row['date_fname'],row_name,str(time.time()).replace(".","_") + ".json")
        fname_current = os.path.join(self.path,"Data",row['date_fname'],row_name,"current.json")


        # if self.mux is not None:
        #     if row['channel2']!="":
        #         self.mux.switch(row['channel'],row['channel2'])
        #     else:
        #         self.mux.switch(row['channel'])
>>>>>>> 60750aaf

        if self.pulser=="epoch":
            try:
                data = self.p.commander(
                    isTR=row['mode(tr/pe)'].lower(),
                    gain=float(row['gain(db)']),
                    tus_scale=int(row['time(us)']),
                    freq=float(row['freq(mhz)']),
                    delay=float(row['delay(us)']),
                    filt=float(row['filtermode']))
                try:
                    json.dump({'time (us)':list(data[0]),'amp':list(data[1]),'gain':float(row['gain(db)'])}, open(fname,'w'))
                    json.dump({'time (us)':list(data[0]),'amp':list(data[1]),'gain':float(row['gain(db)'])}, open(fname_current,'w'))
                except FileNotFoundError:
                    #brand new row. initialize it and name it, then try dumping file
                    os.makedirs(os.path.join("Data",row['date_fname'],row_name))
                    json.dump({'time (us)':list(data[0]),'amp':list(data[1]),'gain':float(row['gain(db)'])}, open(fname,'w'))
                    json.dump({'time (us)':list(data[0]),'amp':list(data[1]),'gain':float(row['gain(db)'])}, open(fname_current,'w'))
                    self.writeLog(row) #since this is the first time a row is intialized, it enters it to logfile
                return data
            except:
                print('***ERROR***')
                import traceback
                print(traceback.format_exc())

    def writeLog(self,row):
        """Attempts to open a log file and add the row to it. If there is no logfile, creates one."""
        logname = os.path.join(self.path,"Data",row['date_fname'],"logfile.json") #path to logfile
        try:
            info = json.load(open(logname))
            info['data'].append(row) #append to the list of dicts
            json.dump(info, open(logname, 'w'))

        except FileNotFoundError: #first entry in the logfile, need to create one.
            info = {'data' : []}
            info['data'].append(row) #append to the list of dicts
            json.dump(info, open(logname, 'w'))

    
    def beginRun(self,loop=True):
        """Loops through the rows and processes each one"""
        index = 0 #counter to keep track of the row number. Temporary, to be replaced with TestID
        tests = self.getJSON()
        # while True: 
        for row in tests['data']:
            if (row['run(y/n)']).lower() == 'y':
                #print("Executing row "+str(i+1))
                self.getSingleData(row)
            else:
                pass
        # if not loop: break

if __name__=="__main__":
    a = Acoustics(json_url= "http://localhost:5000/table_load",pulserurl="9003")
    a.beginRun(loop=False)
    # a.getJSON()





















<|MERGE_RESOLUTION|>--- conflicted
+++ resolved
@@ -1,7 +1,7 @@
 ###################################################
 ###################################################
-##      import this library, not libepoch or     ##
-##      whatever else                            ##
+##    import this library, not libepoch or     ##
+##    whatever else                     ##
 ###################################################
 ###################################################
 
@@ -33,20 +33,20 @@
         self.json_url = json_url
         #can be fixed by checking if folder exists, and appending a number to the end
 
-         if muxurl is not None and muxtype is not None:
-             if muxtype.lower()=="cytec":
-                 self.mux = cytec.Mux(self.cleanURL(muxurl),fake=fake)
-             elif ["old","oldmux"].count(muxtype.lower())>0:
-                 self.mux = omux.Mux(self.cleanURL(muxurl),fake=fake)
-         else:
-             self.mux = None
-         if pulserurl:
-             self.pulserurl = self.cleanURL(pulserurl)
-         if muxurl is None:
-             print("------------------------------------------------")
-             print("WARNING: No mux given. Ignoring channel numbers.")
-             print("------------------------------------------------")
-            
+        if muxurl is not None and muxtype is not None:
+            if muxtype.lower()=="cytec":
+                self.mux = cytec.Mux(self.cleanURL(muxurl))
+            elif ["old","oldmux"].count(muxtype.lower())>0:
+                self.mux = omux.Mux(self.cleanURL(muxurl))
+        else:
+           self.mux = None
+        if pulserurl:
+            self.pulserurl = self.cleanURL(pulserurl)
+        if muxurl is None:
+           print("------------------------------------------------")
+           print("WARNING: No mux given. Ignoring channel numbers.")
+           print("------------------------------------------------")
+           
         if pulser.lower()=="epoch":
             self.pulser="epoch"
             print("connecting to Epoch...")
@@ -54,9 +54,9 @@
             print("... done!")
 
          # if muxurl is None:
-         #    print("------------------------------------------------")
-         #    print("WARNING: No mux given. Ignoring channel numbers.")
-         #    print("------------------------------------------------")
+         #  print("------------------------------------------------")
+         #  print("WARNING: No mux given. Ignoring channel numbers.")
+         #  print("------------------------------------------------")
 
     def getJSON(self):
         """Reads in a json from json_file. JSON contains
@@ -90,31 +90,21 @@
 
         #misc path generation
         row_name = "TestID_" + row['testid']
-<<<<<<< HEAD
+
         # try:
-        #     os.mkdir(os.path.join(self.folder_name, row_name))
+        #    os.mkdir(os.path.join(self.folder_name, row_name))
         # except FileExistsError:
-        #     pass
+        #    pass
 
-        fname = os.path.join(self.path,"Data",row['start_date'],row_name,str(time.time()).replace(".","_") + ".json")
-        fname_current = os.path.join(self.path,"Data",row['start_date'],row_name,"current.json")
-        
-         if self.mux is not None:
-             if row['channel2']!="":
-                 self.mux.switch(row['channel'],row['channel2'])
-             else:
-                 self.mux.switch(row['channel'])
-=======
+        row_name = "TestID_" + row['testid']
         fname = os.path.join(self.path,"Data",row['date_fname'],row_name,str(time.time()).replace(".","_") + ".json")
         fname_current = os.path.join(self.path,"Data",row['date_fname'],row_name,"current.json")
-
-
-        # if self.mux is not None:
-        #     if row['channel2']!="":
-        #         self.mux.switch(row['channel'],row['channel2'])
-        #     else:
-        #         self.mux.switch(row['channel'])
->>>>>>> 60750aaf
+        
+        if self.mux is not None:
+            if row['channel2']!="":
+                self.mux.switch(row['channel'],row['channel2'])
+            else:
+                self.mux.switch(row['channel'])
 
         if self.pulser=="epoch":
             try:
@@ -168,7 +158,7 @@
         # if not loop: break
 
 if __name__=="__main__":
-    a = Acoustics(json_url= "http://localhost:5000/table_load",pulserurl="9003")
+    a = Acoustics(json_url= "http://localhost:5000/table_load", pulserurl="9001", muxurl="http://localhost:9000", muxtype="cytec")
     a.beginRun(loop=False)
     # a.getJSON()
 
