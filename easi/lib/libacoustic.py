###################################################
###################################################
##    import this library, not libepoch or     ##
##    whatever else                     ##
###################################################
###################################################

#normal libs
from urllib.request import urlopen as uo
import json
import libCompactPR
import os
import datetime
import time
#in this package
import libEpoch
import oldmux as omux
import cytec
from pprint import pprint
from http.server import SimpleHTTPRequestHandler
import socketserver
from socketIO_client import SocketIO, LoggingNamespace
import matplotlib.pyplot as plt

def debug(s):
    print("[libacoustic] "+s)

class Acoustics():
    def __init__(self,muxurl=None,muxtype=None,pulser="compact",pulserurl=None):
        self.path = os.getcwd()
        self.pulser = pulser.lower()
        print(self.pulser)
        #can be fixed by checking if folder exists, and appending a number to the end

        if muxurl is not None and muxtype is not None:
            if muxtype.lower()=="cytec":
                self.mux = cytec.Mux(self.cleanURL(muxurl))
            elif ["old","oldmux"].count(muxtype.lower())>0:
                self.mux = omux.Mux(self.cleanURL(muxurl))
            else:
                self.mux = None
        else:
           self.mux = None
        if pulserurl:
            self.pulserurl = self.cleanURL(pulserurl)
        if muxurl is None:
           print("------------------------------------------------")
           print("WARNING: No mux given. Ignoring channel numbers.")
           print("------------------------------------------------")
           
        if self.pulser=="epoch":
            print("connecting to Epoch...")
            self.p = libEpoch.Epoch(pulserurl)
            print("... done!")
        elif self.pulser == "compact":
            self.p = libCompactPR.CP(pulserurl,rp_url="169.254.134.177")

         # if muxurl is None:
         #  print("------------------------------------------------")
         #  print("WARNING: No mux given. Ignoring channel numbers.")
         #  print("------------------------------------------------")

    def getJSON(self):
        """Reads in a json from json_file. JSON contains
        parameter settings and experiment details"""
        #no real reason to do this via web if the file is local

        settings = json.load(open("table_state.json"))

        #convert the start date to string with MM_DD to be used for filename
        for row in settings['data']:
            row['date_fname'] = (row['startdate'])[0:11].replace(" ", "_")
        return settings
            
    def cleanURL(self,url):
        if url[-1]=="/":
            return url[:-1]
        else:
            return url

    def mark_time(self):
        mark = time.time() - self.start_time
        print(mark)
        return mark

    def writeLog(self,row):
        """Attempts to open a log file and add the row to it. If there is no logfile, creates one."""
        logname = os.path.join(self.path,"Data",row['date_fname'],"logfile.json") #path to logfile
        try:
            info = json.load(open(logname))
            info['data'].append(row) #append to the list of dicts
            json.dump(info, open(logname, 'w'))

        except FileNotFoundError: #first entry in the logfile, need to create one.
            info = {'data' : []}
            info['data'].append(row) #append to the list of dicts
            json.dump(info, open(logname, 'w'))

    def saveData(self,data,row):
        """Stores data as JSON files named by time in Data/StartDate/TestID"""
        #misc path generation
        row_name = "TestID_" + row['testid']
        fname = os.path.join(self.path,"Data",row['date_fname'],row_name,str(time.time()).replace(".","_") + ".json")
        fname_current = os.path.join(self.path,"Data",row['date_fname'],row_name,"current.json")

        try:
            json.dump({'time (us)':list(data[0]),'amp':list(data[1]),'gain':float(row['gain(db)'])}, open(fname,'w'))
            json.dump({'time (us)':list(data[0]),'amp':list(data[1]),'gain':float(row['gain(db)'])}, open(fname_current,'w'))
        except FileNotFoundError:
            #brand new row. initialize it and name it, then try dumping file
            os.makedirs(os.path.join("Data",row['date_fname'],row_name))
            json.dump({'time (us)':list(data[0]),'amp':list(data[1]),'gain':float(row['gain(db)'])}, open(fname,'w'))
            json.dump({'time (us)':list(data[0]),'amp':list(data[1]),'gain':float(row['gain(db)'])}, open(fname_current,'w'))
            self.writeLog(row) #since this is the first time a row is intialized, it enters it to logfile


    def getSingleData(self,row):
        """Processes a single row/test from the table. each row is a dictionary. Forwards command to
        Epoch and stores a json waveform in a folder that corresponds to the row."""
        
        if self.mux is not None:
            if row['channel2']!="":
                self.mux.switch(row['channel'],row['channel2'])
            else:
                self.mux.switch(row['channel'])

        try:
            data = self.p.commander(row)
            self.saveData(data,row)
            return data
        except:
            print('***ERROR***')
            import traceback
            print(traceback.format_exc())


    
    def beginRun(self,loop=True):
        """Loops through the rows and processes each one"""
        tests = self.getJSON()
<<<<<<< HEAD
=======
        # while True: 
        counter = 0 #keeps track of inactive rows
>>>>>>> 46e41e38
        for row in tests['data']:
            if (row['run(y/n)']).lower() == 'y':
                print("testing%s" % str(row['testid']))
                self.socketIO = SocketIO('localhost', 5000, LoggingNamespace)
                self.socketIO.emit('highlight',{"rowid":row["testid"]}, broadcast=True)
                data = self.getSingleData(row)
                try:
                    self.socketIO.emit('test',{"rowid":row["testid"],"amp":data[1]},broadcast=True) #send sparkline
                    # self.socketIO.wait(seconds=1)
                except:
                    import sys
                    t,v,tb = sys.exc_info()
                    print(t)
                    print(v)
<<<<<<< HEAD
                time.sleep(.1) #needed to give the table_state a chance to update
            else:
=======
            elif row['run(y/n)'] == 'n':
                counter += 1
                if counter==(len(tests['data'])):
                    time.sleep(1) #artificial delay. if all the rows are set to 'n'. otherwise it dies
>>>>>>> 46e41e38
                pass
        # if not loop: break

if __name__=="__main__":
    a = Acoustics(pulserurl="http://localhost:9001", muxurl="http://localhost:9000", muxtype="cytec")
    a.beginRun(loop=False)
    # a.getJSON()





















<|MERGE_RESOLUTION|>--- conflicted
+++ resolved
@@ -138,11 +138,8 @@
     def beginRun(self,loop=True):
         """Loops through the rows and processes each one"""
         tests = self.getJSON()
-<<<<<<< HEAD
-=======
         # while True: 
         counter = 0 #keeps track of inactive rows
->>>>>>> 46e41e38
         for row in tests['data']:
             if (row['run(y/n)']).lower() == 'y':
                 print("testing%s" % str(row['testid']))
@@ -157,16 +154,13 @@
                     t,v,tb = sys.exc_info()
                     print(t)
                     print(v)
-<<<<<<< HEAD
                 time.sleep(.1) #needed to give the table_state a chance to update
-            else:
-=======
+
             elif row['run(y/n)'] == 'n':
                 counter += 1
                 if counter==(len(tests['data'])):
                     time.sleep(1) #artificial delay. if all the rows are set to 'n'. otherwise it dies
->>>>>>> 46e41e38
-                pass
+
         # if not loop: break
 
 if __name__=="__main__":
