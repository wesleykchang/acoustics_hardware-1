//Make Header (just edit to change structure of table, nothing else needs to be changed in this file)
var fields ="Start Date, Test ID, Serial Number, Mode (tr/pe), Channel, Channel 2,	Gain (dB),	Delay (us),	Time (us),Freq (MHz), Notes, Cycler Code, Filter Mode, Run (y/n)"
//Collect Elements to Play with Later
var $TABLE = $('#table');
var $BTN = $('#export-btn');
var $EXPORT = $('#export');

//Add code here to make table
fields = fields.split(",")
for (f in fields) fields[f] = fields[f].replace(/\s+/g,"")
fields.push("")
fields.push("")
fields.push("")
header = ""
for (f in fields) header += "<th>"+fields[f]+"</th>"
$("#header").html(header)


//Make Clone Basis
//This is a hack but so far it doesn't break.  The idea is that we create an empty hidden row that's read to go when we hit "add".  This has been modified to scale appropriately to the size of the header and autofill the table on load

//glyph's, icons from jquery-ui -> may want to change at some point
upbut =  '<span class="table-up glyphicon glyphicon-arrow-up">'
updownbut = '<span class="table-up glyphicon glyphicon-arrow-up"></span> <span class="table-down glyphicon glyphicon-arrow-down"></span>'
removebut =   "<span class='table-remove glyphicon glyphicon-remove'></span>"
playbut = "<span class='test-start glyphicon glyphicon-play'></span>"
playstopbut = "<span class='test-start glyphicon glyphicon-play'></span><span class = 'test-stop glyphicon glyphicon-stop'></span>"

//make the clone structure the size of the fields
clone_arr = [] 
for (var i=2; i < fields.length-1; i++ ) clone_arr.push("")
clone_arr[clone_arr.length-3] = playstopbut //add play button
clone_arr[clone_arr.length-2] = removebut //add remove button
clone_arr[clone_arr.length-1] = updownbut // add updown button

//Turn the array into HTML
cloner = "<td contenteditable=false></td><td contenteditable=false></td>"
for (c in clone_arr) 
{
    var ce = "false"
    if (clone_arr[c] == "") ce = "true" 
    cloner += "<td contenteditable='"+ce+"'>"+clone_arr[c]+"</td>"
}
$("#cloner").html(cloner)

//Load the data
last_tid = 000000 //initialize the last testID to something
loadsettings()

//Ye Olde code (from https://codepen.io/anon/pen/PzEgLN)
$('.table-add').click(function () {
  var $clone = $TABLE.find('tr.hide').clone(true).removeClass('hide table-line');
  $TABLE.find('table').append($clone);
});

$('.table-remove').click(function () {
    console.log(this)
  $(this).parents('tr').detach();
});

$('.table-up').click(function () {
  var $row = $(this).parents('tr');
  if ($row.index() === 1) return; // Don't go above the header
  $row.prev().before($row.get(0));
});

$('.table-down').click(function () {
  var $row = $(this).parents('tr');
  $row.next().after($row.get(0));
});

$('.test-start').click(function () {
  var d = new Date().toString(); //return current y,m,d
  var $row = $(this).parents('tr');

  // alert('Please stop test before starting a new one')
  // alert($row[0].getAttribute('run'))
  if ($row[0].getAttribute('run') == 'y'){
    alert('Please stop current test before starting a new one')
    return;
  }

  $tds = $row.find("td:nth-child(1)"); //find startdate
  $tid = $row.find("td:nth-child(2)"); //find testid

  $.each($tds, function() {
      $(this).html(d.slice(4,24));
  });

  current_tid = last_tid + 1;

  $.each($tid, function() {
      $(this).html((current_tid).toString());
  });

  last_tid = current_tid;

  //for exporting whether or not to run
  $row[0].setAttribute('run','y')

  //to 'lock' the row while a test is running
  $row.each(function () {
    var $td = $(this).find('td');
    $td.each(function(){
      $(this).attr('contenteditable','false')
    });
  }); 
  sendsettings(last_tid) 
});

$('.test-stop').click(function () {
  var d = new Date().toString(); //return current y,m,d
  var $row = $(this).parents('tr');
  $row[0].setAttribute('run','n');
  // console.log($row.index());

  //to 'unlock' a row when a test is finished.
  $row.each(function () {
    var $td = $(this).find('td').slice(2,12);
    $td.each(function(){
      $(this).attr('contenteditable','true')
    });
  });
  sendsettings(last_tid)
});

// A few jQuery helpers for exporting only
jQuery.fn.pop = [].pop;
jQuery.fn.shift = [].shift;

//export button
$BTN.click(function () {
sendsettings(last_tid) //DS Addition
});

//function to add data from rows to ports, make a JSON object, send off
function sendsettings(last_tid)
{

  var $rows = $TABLE.find('tr:not(:hidden)');
  var headers = [];
  var data = [];
  
  // Get the headers (add special header logic here)
  $($rows.shift()).find('th:not(:empty)').each(function () {
    headers.push($(this).text().toLowerCase());
  });
  
  // Turn all existing rows into a loopable array
  $rows.each(function () {
    var $td = $(this).find('td');
    var h = {};
    // Use the headers from earlier to name our hash keys
    headers.forEach(function (header, i) {
      h[header] = $td.eq(i).text();
    });
    h["run(y/n)"] = $(this).attr('run')
    data.push(h);
    console.log($td)
  });
  
  out = {} //define the output JSON

  //Gets all ids matching "port" and fills JSON accordling
  ports = $('input[id$="_port"]')
  for (p = 0; p < ports.length; p++){
    out[ports[p].id] = $('#'+ports[p].id).val()
  }
  out['last_tid'] = last_tid
  out['data'] = data
  // Output the result

  json_str = JSON.stringify(out)

  $.post("http://localhost:5000/table_save",json_str,
        function(data)
        {
         data = JSON.parse(data)
         $EXPORT.text(data['status'])
         $EXPORT.fadeTo(200, 1).fadeTo(800, 0);
        })

}


//ye new code to make it rain

//Basic data read library
function loadsettings()
{
$.get("/table_load",
    function(data)
    {
        out = JSON.parse(data)

        last_tid = (parseInt(out['last_tid']))
        
        //Attempt to fill ports based on JSON data
        ports = $('input[id$="_port"]')
        for (p = 0; p < ports.length; p++)
        {
            $('#'+ports[p].id).val(out[ports[p].id])        
        }

        data = out['data']
        for (d in data)
        {
            makerow(data[d])
        }
    })
}


function makerow(p) {

    //get the structure of the row

    var $clone = $TABLE.find('tr.hide').clone(true).removeClass('hide table-line');

    //fill in the row with values

    for (var i = 0; i < fields.length - 4; i++) $clone[0].cells[i].innerHTML = p[fields[i].toLowerCase()]

        //append the row to the table

    $clone[0].setAttribute('rowid',p['testid'])
    $clone[0].setAttribute('run',p['run(y/n)'])

    if (p['run(y/n)'] == 'y'){
      for (var i = 0; i < fields.length - 4; i++) $clone[0].cells[i].setAttribute('contenteditable','false')
    }

    $TABLE.find('table').append($clone);

}


<<<<<<< HEAD
=======
//function to add data from rows to ports, make a JSON object, send off
function sendsettings(setobj,last_tid)
{
  out = {} //define the output JSON

  //Gets all ids matching "port" and fills JSON accordling
  ports = $('input[id$="_port"]')
  for (p = 0; p < ports.length; p++){
    out[ports[p].id] = $('#'+ports[p].id).val()
  }
  out['last_tid'] = last_tid
  out['data'] = setobj
  // Output the result

  json_str = JSON.stringify(out)

  $.post("/table_save",json_str,
        function(data)
        {
         data = JSON.parse(data)
         $EXPORT.text(data['status'])
         $EXPORT.fadeTo(200, 1).fadeTo(800, 0);
        })

}


>>>>>>> 1ae7633a
function getlastwave()
{
    $.get(URLHERE,
    function(data)
    {
        //int
    })
}<|MERGE_RESOLUTION|>--- conflicted
+++ resolved
@@ -234,37 +234,6 @@
 
 }
 
-
-<<<<<<< HEAD
-=======
-//function to add data from rows to ports, make a JSON object, send off
-function sendsettings(setobj,last_tid)
-{
-  out = {} //define the output JSON
-
-  //Gets all ids matching "port" and fills JSON accordling
-  ports = $('input[id$="_port"]')
-  for (p = 0; p < ports.length; p++){
-    out[ports[p].id] = $('#'+ports[p].id).val()
-  }
-  out['last_tid'] = last_tid
-  out['data'] = setobj
-  // Output the result
-
-  json_str = JSON.stringify(out)
-
-  $.post("/table_save",json_str,
-        function(data)
-        {
-         data = JSON.parse(data)
-         $EXPORT.text(data['status'])
-         $EXPORT.fadeTo(200, 1).fadeTo(800, 0);
-        })
-
-}
-
-
->>>>>>> 1ae7633a
 function getlastwave()
 {
     $.get(URLHERE,
