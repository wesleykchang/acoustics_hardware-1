--- conflicted
+++ resolved
@@ -210,17 +210,12 @@
 
         data = self.ps.getDataV('B', self.nsamples, returnOverflow=False)
         t = np.arange(0,len(data)) * 1/self.sample_rate
-<<<<<<< HEAD
+        
         t.tolist()
         # plt.plot(t, data)
         # plt.show()
         return [t,data]
 
-=======
-        if graphical:
-            plt.plot(t, data)
-            plt.show()
->>>>>>> add7e6a4
         
     def generate_waveform(self, waveform, duration, rx_samplerate, dual=False, npulses=1):
         '''
