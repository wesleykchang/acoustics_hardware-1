--- conflicted
+++ resolved
@@ -157,24 +157,16 @@
         self.ps = Picoscope(avg_num=0, resonance=True, duration = sweep_t,maxV=.2,sample_rate=sample_rate) ###Change this to be dynamic!!
         self.arb =arb
 
-<<<<<<< HEAD
         self.num_freqs = int(sweep_t/(1/start_f)) #number of frequencies for function generator. Makes sure there is at least one cycle for each.
         self.sample_rate = 3*stop_f #adjusting this can sometimes speed up the FFT
-=======
-        self.num_freqs = int(sweep_t/(1/start_f))
-        self.sample_rate = 5*stop_f
->>>>>>> d42f82b9
+
         self.num_sweeps = 1
 
 
     def get_single_generator(self):
-<<<<<<< HEAD
         """Gets a single waveform using the built-in function generator."""
         w_data = ps.signal_generator(frequency=start_f, stopFreq=stop_f, shots=0, numSweeps=1, increment=inc, dwellTime=dwelltime)
         ps.signal_generator(frequency=1e6, shots=1) #necessary for returning the picoscope to 0
-=======
-        w_data = self.ps.signal_generator(frequency=start_f, stopFreq=stop_f, shots=0, numSweeps=1, increment=inc, dwellTime=dwelltime)
->>>>>>> d42f82b9
         w = data.Wave(framerate=sample_rate, amps=w_data[1])
         w_s = w.to_spectrum()
         return [w,w_s]
