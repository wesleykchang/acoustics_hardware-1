--- conflicted
+++ resolved
@@ -103,7 +103,6 @@
     json.dump(dat, open(filename, 'w'))
     return
 
-<<<<<<< HEAD
 def average_specs(spec_list):
     '''
     averages together all of the waves in the waveset. returns a wave object
@@ -117,6 +116,38 @@
     s = data.Spectrum(hs, spec_list[0].framerate)
     return s
 
+def save_res_spec(spec_obj, fname):
+    dat = {}
+    dat['framerate'] = spec_obj.framerate
+    dat['hs'] = list(spec_obj.hs.view(float))
+    dat['timestamp'] = time.time()
+
+    folder = '../Resonance/misc'
+    if os.path.exists(folder) == False:
+        os.mkdir(folder)
+    filename = os.path.join(folder, fname)
+    json.dump(dat, open(filename, 'w'))
+    return
+
+
+def pad(array, pad_no):
+    zs = np.zeros(pad_no)
+    padded = np.append(array,zs)
+    return padded
+
+        if plot:
+            wav.plot()
+            plt.show()
+
+            avg_s.plot()
+            plt.show()
+        return avg_s
+
+
+def loop(self):
+        pass
+
+
 
 class Resonator():
     def __init__(self,start_f,stop_f,sweep_t,arb=False):
@@ -139,30 +170,35 @@
         return [w,w_s]
 
     def get_single_arb(self):
-        t_list, chirp_list, k = segments(self.start_f,self.stop_f,self.sweep_t)
+        t_list, chirp_list, k = segments(start_f,stop_f,sweep_t)
         i = 0
         w_data = np.array([])
         total_ts = np.array([])
-        for time in t_list:
-            print(time)
-            rx_data = ps.generate_waveform(chirp_list[i], time[2],rx_sample_rate)
-            sample_ts = np.linspace(time[0],time[1],len(rx_data[1]))
+        for times in t_list:
+            print(times)
+            rx_data = ps.generate_waveform(chirp_list[i], times[2],self.sample_rate)
+            sample_ts = np.linspace(times[0],times[1],len(rx_data[1]))
             #add chirp segment to total time data
             w_data = np.append(w_data,rx_data[1])
             total_ts = np.append(total_ts, sample_ts)
-            seg_wave = data.Wave(amps=rx_data[1],framerate=rx_sample_rate,delay=time[0])
-            f0_i = (self.start_f + time[0] * k) #f at beginning of chirp segment
-            f1_i = (self.start_f + time[1] * k) #f at end of chirp seg
-            thresh = 0
-            # thresh = start_f/20 #arbitrary threshold for filter limits
+            if i == 0:
+                pad_no = 0
+            else:
+                pad_no = (len(seg_total.hs)-1)*2 - len(rx_data[1])
+            seg_wave = data.Wave(amps=pad(rx_data[1],pad_no),framerate=rx_sample_rate,delay=time[0])
+            f0_i = (start_f + times[0] * k) #f at beginning of chirp segment
+            f1_i = (start_f + times[1] * k) #f at end of chirp seg
+            thresh = stop_f*.1
             seg_spec = seg_wave.to_spectrum()
-            seg_spec.band_stop(f0_i - thresh, f1_i + thresh)
+            seg_spec.band_pass(f0_i - thresh,f1_i + thresh)
             if i == 0:
                 seg_total = seg_spec
             else:
                 seg_total += seg_spec
             i += 1
+            pad_no = len(seg_total.hs)
         return [data.Wave(w_data,framerate=self.sample_rate), seg_total]
+
 
     def get_data(self,plot=False,save = None):
         spec_list = []
@@ -173,39 +209,7 @@
                 wav,spec = get_single_generator()
             spec_list.append(spec)
         avg_s = average_specs(spec_list)
-=======
-def save_res_spec(spec_obj, fname):
-    dat = {}
-    dat['framerate'] = spec_obj.framerate
-    dat['hs'] = list(spec_obj.hs.view(float))
-    dat['timestamp'] = time.time()
-
-    folder = '../Resonance/misc'
-    if os.path.exists(folder) == False:
-        os.mkdir(folder)
-    filename = os.path.join(folder, fname)
-    json.dump(dat, open(filename, 'w'))
-    return
-
-
-def pad(array, pad_no):
-    zs = np.zeros(pad_no)
-    padded = np.append(array,zs)
-    return padded
->>>>>>> f912fdaa
-
-        if plot:
-            wav.plot()
-            plt.show()
-
-            avg_s.plot()
-            plt.show()
         return avg_s
-
-
-    def loop(self):
-        pass
-
 
 
 
@@ -231,131 +235,12 @@
         "num_freqs" : num_freqs
     }
 
-<<<<<<< HEAD
-    r = Resonator(start_f,stop_f,sweep_t)
-    r.get_data(plot=True)
-=======
-    ps = Picoscope(avg_num=0, resonance=True, duration = sweep_t,maxV=.2,sample_rate=sample_rate) ###Change this to be dynamic!!
-    s = Saver()
-    try:
-        for i in range(num_sweeps):
-            if len(sys.argv) == 6 and sys.argv[5]== 'arb':
-                t_list, chirp_list, k = segments(start_f,stop_f,sweep_t)
-                i = 0
-                w_data = np.array([])
-                total_ts = np.array([])
-                for times in t_list:
-                    print(times)
-                    rx_sample_rate = 5*stop_f #could vary this, but would be a pain to fft
-                    rx_data = ps.generate_waveform(chirp_list[i], times[2],rx_sample_rate)
-                    sample_ts = np.linspace(times[0],times[1],len(rx_data[1]))
-
-                    #add chirp segment to total time data
-                    w_data = np.append(w_data,rx_data[1])
-                    total_ts = np.append(total_ts, sample_ts)
-
-                    if i == 0:
-                        pad_no = 0
-                    else:
-                        pad_no = (len(seg_total.hs)-1)*2 - len(rx_data[1])
-
-                    print(pad_no)
-                    print(pad(rx_data[1],pad_no))
-
-                    seg_wave = data.Wave(amps=pad(rx_data[1],pad_no),framerate=rx_sample_rate,delay=times[0])
-                    print(len(seg_wave.amps))
-                    # seg_wave.plot(scale_x=False)
-                    # plt.show()
-
-                    f0_i = (start_f + times[0] * k) #f at beginning of chirp segment
-                    f1_i = (start_f + times[1] * k) #f at end of chirp seg
-                    thresh = stop_f*.1
-                    # thresh = start_f/20 #arbitrary threshold for filter limits
-
-                    seg_spec = seg_wave.to_spectrum()
-                    print(f0_i,f1_i)
-                    seg_spec.band_pass(f0_i - thresh,f1_i + thresh)
-                    # seg_spec.plot()
-                    # plt.show()
-
-                    if i == 0:
-                        seg_total = seg_spec
-                    else:
-                        seg_total += seg_spec
-
-                    i += 1
-
-                    pad_no = len(seg_total.hs)
-
-                plt.plot(total_ts,w_data,'b-')
-                plt.show()
-                seg_total.plot()
-                plt.show()
-                save_res_spec(seg_total,'arb.json')
-
-
-
-
-            else:
-                w_data = ps.signal_generator(frequency=start_f, stopFreq=stop_f, shots=0, numSweeps=1, increment=inc, dwellTime=dwelltime)
-                ps.signal_generator(frequency=1e6, shots=1) #necessary for returning the picoscope to 0
-                w = data.Wave(framerate=sample_rate, amps=w_data[1])
-                # w.plot(scale_x=False)
-                # plt.show()
-                w_s = w.to_spectrum()
-                # # w_s.to_csv(serialnumber + '.csv')
-                w_s.plot()
-                plt.show()
-                save_res_spec(w_s,'generator.json')
-
-                # save_res_data(w_s, row)
-
-                # fig_name = serialnumber + '.png'
-                # fig_path = os.path.join('../Resonance','figs',fig_name)
-                # plt.xlabel('Frequency(Hz)')
-                # plt.ylabel('Magnitude')
-                # plt.title(serialnumber)
-                # plt.savefig(fig_path)
-                # plt.show()
-
-
-                # if i == 0:
-                #     specsum = w_s
-                # else:
-                #     # wavesum = wavesum + w_data[1]
-                #     specsum += w_s
-
-        # specsum.hs = specsum.hs/num_sweeps
-        # specsum.plot()
-
-        # plt.title(serialnumber)
-        # plt.show()
-        # plt.clf()
-
-        # incTable(filename)
-        # s.saveData(w_data,row,None)
-    except:
-        import traceback
-        print(traceback.format_exc())
-
-    # incTable(filename)
-    # s.saveData(w_data,row,None)
-
-
-    # avg_data = np.mean(mean_array,axis=0)
-    # wav = data.wave(amps=avg_data,framerate=sample_rate)
-    # wav.plot(scale_x=False)
-    # plt.show()
-
-    # spec = wav.to_spectrum()
-    # spec.plot()
-    # plt.show()
-
-    # spec_total = spec_list[0]
-    # for spectrum in spec_list[1:]:
-    #     spec_total += spectrum
-    # spec_total.hs  = spec_total.hs/(len(spec_list))
-    # spec_total.plot()
-    # plt.show()
-
->>>>>>> f912fdaa
+    if len(sys.argv) == 6 and sys.argv[5]== 'arb':
+        arb = True
+    else:
+        arb = False
+
+    r = Resonator(start_f,stop_f,sweep_t,arb)
+    s = r.get_data(plot=True)
+    s.plot()
+    plt.show()